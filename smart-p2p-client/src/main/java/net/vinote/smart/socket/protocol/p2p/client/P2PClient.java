package net.vinote.smart.socket.protocol.p2p.client;

import net.vinote.smart.socket.protocol.p2p.QuickMonitorTimer;
import net.vinote.smart.socket.protocol.P2PProtocolFactory;
import net.vinote.smart.socket.protocol.p2p.message.BaseMessage;
import net.vinote.smart.socket.protocol.p2p.message.DetectMessageReq;
import net.vinote.smart.socket.protocol.p2p.message.DetectMessageResp;
import net.vinote.smart.socket.protocol.p2p.message.P2pServiceMessageFactory;
import net.vinote.smart.socket.service.filter.SmartFilter;
import net.vinote.smart.socket.transport.nio.NioQuickClient;
import org.apache.logging.log4j.LogManager;
import org.apache.logging.log4j.Logger;

import java.util.Properties;

public class P2PClient {
    public static void main(String[] args) throws Exception {
        Properties properties = new Properties();
        properties.put(DetectMessageResp.class.getName(), DetectRespMessageHandler.class.getName());
        P2pServiceMessageFactory messageFactory = new P2pServiceMessageFactory();
        try {
            messageFactory.loadFromProperties(properties);
        } catch (ClassNotFoundException e1) {
            // TODO Auto-generated catch block
            e1.printStackTrace();
        }

        final P2PClientMessageProcessor processor = new P2PClientMessageProcessor(messageFactory);
        final NioQuickClient<BaseMessage> client = new NioQuickClient<BaseMessage>().connect("127.0.0.1", 8888)
                .setProtocolFactory(new P2PProtocolFactory(messageFactory))
                .setProcessor(processor)
                .setFilters(new SmartFilter[]{new QuickMonitorTimer<BaseMessage>()})
                .setTimeout(1000);
        client.start();

        for (int i = 0; i < 1; i++) {
            new Thread() {
                private Logger logger = LogManager.getLogger(this.getClass());

                @Override
                public void run() {

                    long num = 0;
                    long start = System.currentTimeMillis();
                    while (num++ < Long.MAX_VALUE) {
                        DetectMessageReq request = new DetectMessageReq();
                        try {
//							DetectMessageResp loginResp = (DetectMessageResp) processor.getSession()
//								.sendWithResponse(request);
<<<<<<< HEAD
							 processor.getSession().sendWithResponse(request);
//							 Thread.sleep(1);
							// logger.info(loginResp);
						} catch (Exception e) {
							System.out.println(num);
							e.printStackTrace();
							System.exit(0);
						}
					}
					logger.info("安全消息结束" + (System.currentTimeMillis() - start));
					client.shutdown();
				}
=======
                            processor.getSession().sendWithoutResponse(request);
//							 Thread.sleep(1);
                            // logger.info(loginResp);
                        } catch (Exception e) {
                            System.out.println(num);
                            e.printStackTrace();
//							System.exit(0);
                        }
                    }
                    logger.info("安全消息结束" + (System.currentTimeMillis() - start));
                    client.shutdown();
                }
>>>>>>> ca813fb7

            }.start();
            Thread.sleep(500);
        }

    }
}<|MERGE_RESOLUTION|>--- conflicted
+++ resolved
@@ -47,20 +47,6 @@
                         try {
 //							DetectMessageResp loginResp = (DetectMessageResp) processor.getSession()
 //								.sendWithResponse(request);
-<<<<<<< HEAD
-							 processor.getSession().sendWithResponse(request);
-//							 Thread.sleep(1);
-							// logger.info(loginResp);
-						} catch (Exception e) {
-							System.out.println(num);
-							e.printStackTrace();
-							System.exit(0);
-						}
-					}
-					logger.info("安全消息结束" + (System.currentTimeMillis() - start));
-					client.shutdown();
-				}
-=======
                             processor.getSession().sendWithoutResponse(request);
 //							 Thread.sleep(1);
                             // logger.info(loginResp);
@@ -73,7 +59,6 @@
                     logger.info("安全消息结束" + (System.currentTimeMillis() - start));
                     client.shutdown();
                 }
->>>>>>> ca813fb7
 
             }.start();
             Thread.sleep(500);
