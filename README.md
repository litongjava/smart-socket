--- conflicted
+++ resolved
@@ -5,13 +5,8 @@
 
 |  系列  | 最新版   |  文档  | 说明 |
 | -- | -- | -- | -- |
-<<<<<<< HEAD
 |  1.3  |  [1.3.25](https://mvnrepository.com/artifact/org.smartboot.socket/aio-core/1.3.25)  |  《[smart-socket技术小册](https://smartboot.gitee.io/docs/smart-socket/)》  | 企业级，已稳定运行在众多企业的生产环境上 |
 |  1.4  |   1.4.2.rc-6 |  群内分享 |暂无|
-=======
-|  1.3  |  [1.3.25](https://mvnrepository.com/artifact/org.smartboot.socket/aio-core/1.3.25)  | 暂停维护   | 企业级，已稳定运行在众多企业的生产环境上 |
-|  1.4  |   1.4.1 |  《[smart-socket技术小册](https://smartboot.gitee.io/book/)》 |暂无|
->>>>>>> e4ee83b6
 
 **特色：**
 1. 代码量极少，可读性强。核心代码仅1千行左右。
