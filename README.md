--- conflicted
+++ resolved
@@ -14,7 +14,6 @@
 3. 性能爆表，充分压榨CPU、带宽
 4. 资源占用极低，IO线程0感知
 5. 自带流控、缓存压缩、流量/消息量监控等黑科技
-<<<<<<< HEAD
 6. 文档齐全
 
 
@@ -39,45 +38,6 @@
     - smart-socket怎么做长连接？
     - smart-socket能处理半包、粘包吗？
   
-=======
-6. 文档齐全《[smart-socket技术小册](https://smartboot.gitee.io/docs/smart-socket/)》
-
-### Maven
-smart-socket发布了两种类型的包供大家选用：
-
-1. aio-core，针对Socket的初级用户提供的开发包，仅提供基本的AIO通讯服务。
-
-	```xml
-	<dependency>
-	    <groupId>org.smartboot.socket</groupId>
-	    <artifactId>aio-core</artifactId>
-	    <version>1.3.24</version>
-	</dependency>
-	```	
-
-2. aio-pro，面向资深用户提供的进阶版，不仅包含了aio-core的所有功能，还提供了TLS/SSL通讯功能，并提供一些用于辅助编解码的工具类。
-
-	```xml
-	<dependency>
-	    <groupId>org.smartboot.socket</groupId>
-	    <artifactId>aio-pro</artifactId>
-	    <version>1.3.24</version>
-	</dependency>
-	```
-
-## 性能测试报告
-
-| 项目 | 结果 |
-| --- | --- |
-|CPU| i7-4790 3.60Ghz|
-|内存| 8G|
-|测试代码|服务端：P2PServer，客户端：P2PMultiClient|
-|测试时长|大于两分钟（服务端与客户端启动后的第一分钟数据是无效的，因为实际未跑满一分钟）
-|时间单位|1分钟|
-|数据总流量|7064MB|
-|消息大小|33B|
-|消息数|224484842|
->>>>>>> 1181c9cd
 
 ## 标题党
 - [《每秒处理 500W 条消息，人、机为之颤抖》](https://www.oschina.net/news/90988/smart-socket-1-2-0-beta)
