package org.smartboot.socket.transport;

import org.slf4j.Logger;
import org.slf4j.LoggerFactory;
import org.smartboot.socket.buffer.BufferPage;
import org.smartboot.socket.buffer.VirtualBuffer;

import java.io.IOException;
import java.io.OutputStream;
import java.nio.ByteBuffer;
import java.util.concurrent.locks.Condition;
import java.util.concurrent.locks.ReentrantLock;

/**
 * 包装当前会话分配到的虚拟Buffer,提供流式操作方式
 *
 * @author 三刀
 * @version V1.0 , 2018/11/8
 */

public final class WriteBuffer extends OutputStream {
    private static final Logger LOGGER = LoggerFactory.getLogger(WriteBuffer.class);
    /**
     * 输出缓存块大小
     */
    private static final int WRITE_CHUNK_SIZE = IoServerConfig.getIntProperty(IoServerConfig.Property.SESSION_WRITE_CHUNK_SIZE, 4096);
    /**
     * 存储已就绪待输出的数据
     */
    private final VirtualBuffer[] items;
    /**
     * 同步锁
     */
    private final ReentrantLock lock = new ReentrantLock();
    private final Condition notEmpty = lock.newCondition();
    private final Condition notFull = lock.newCondition();
    /**
     * 为当前 WriteBuffer 提供数据存放功能的缓存页
     */
    private final BufferPage bufferPage;
    private final Function<WriteBuffer, Void> function;
    /**
     * items 读索引位
     */
    private int takeIndex;
    /**
     * items 写索引位
     */
    private int putIndex;
    /**
     * items 中存放的缓冲数据数量
     */
    private int count;
    /**
     * 暂存当前业务正在输出的数据,输出完毕后会存放到items中
     */
    private VirtualBuffer writeInBuf;
    /**
     * 当前WriteBuffer是否已关闭
     */
    private boolean closed = false;
    private byte[] cacheByte = new byte[8];

    WriteBuffer(BufferPage bufferPage, Function<WriteBuffer, Void> flushFunction, int writeQueueSize) {
        this.bufferPage = bufferPage;
        this.function = flushFunction;
        this.items = new VirtualBuffer[writeQueueSize];
    }

    /**
     * 按照{@link OutputStream#write(int)}规范：要写入的字节是参数 b 的八个低位。 b 的 24 个高位将被忽略。
     * <br/>
     * 而使用该接口时容易传入非byte范围内的数据，接口定义与实际使用出现歧义的可能性较大，故建议废弃该方法，选用{@link WriteBuffer#writeByte(byte)}。
<<<<<<< HEAD
=======
     *
>>>>>>> bb658e4c
     * @param b
     * @throws IOException
     * @deprecated
     */
    @Override
    public void write(int b) throws IOException {
        writeByte((byte) b);
    }

    public void writeShort(short v) throws IOException {
        cacheByte[0] = (byte) ((v >>> 8) & 0xFF);
        cacheByte[1] = (byte) ((v >>> 0) & 0xFF);
        write(cacheByte, 0, 2);
    }

    public void writeByte(byte b) {
        if (writeInBuf == null) {
            writeInBuf = bufferPage.allocate(WRITE_CHUNK_SIZE);
        }
        writeInBuf.buffer().put(b);
        if (writeInBuf.buffer().hasRemaining()) {
            return;
        }
        writeInBuf.buffer().flip();
        lock.lock();
        try {
            this.put(writeInBuf);
        } finally {
            lock.unlock();
        }
        writeInBuf = null;
        function.apply(this);
    }

    public void writeInt(int v) throws IOException {
        cacheByte[0] = (byte) ((v >>> 24) & 0xFF);
        cacheByte[1] = (byte) ((v >>> 16) & 0xFF);
        cacheByte[2] = (byte) ((v >>> 8) & 0xFF);
        cacheByte[3] = (byte) ((v >>> 0) & 0xFF);
        write(cacheByte, 0, 4);
    }

    @Override
    public void write(byte[] b, int off, int len) throws IOException {
        if (closed) {
            throw new IOException("OutputStream has closed");
        }
        if (b == null) {
            throw new NullPointerException();
        } else if ((off < 0) || (off > b.length) || (len < 0) ||
                ((off + len) > b.length) || ((off + len) < 0)) {
            throw new IndexOutOfBoundsException();
        } else if (len == 0) {
            return;
        }

        lock.lock();
        try {
            do {
                if (writeInBuf == null) {
                    writeInBuf = bufferPage.allocate(Math.max(WRITE_CHUNK_SIZE, len - off));
                }
                ByteBuffer writeBuffer = writeInBuf.buffer();
                int minSize = Math.min(writeBuffer.remaining(), len - off);
                if (minSize == 0 || closed) {
                    writeInBuf.clean();
                    throw new IOException("writeBuffer.remaining:" + writeBuffer.remaining() + " closed:" + closed);
                }
                writeBuffer.put(b, off, minSize);
                off += minSize;
                if (!writeBuffer.hasRemaining()) {
                    writeBuffer.flip();
                    VirtualBuffer buffer = writeInBuf;
                    writeInBuf = null;
                    this.put(buffer);
                    function.apply(this);
                }
            } while (off < len);
        } finally {
            lock.unlock();
        }
    }

    /**
     * 写入内容并刷新缓冲区。在{@link org.smartboot.socket.MessageProcessor#process(AioSession, Object)}执行的write操作可无需调用该方法，业务执行完毕后框架本身会自动触发flush。
     * 调用该方法后数据会及时的输出到对端，如果再循环体中通过该方法往某个通道中写入数据将无法获得最佳性能表现，
     *
     * @param b 待输出数据
     * @throws IOException
     */
    public void writeAndFlush(byte[] b) throws IOException {
        if (b == null) {
            throw new NullPointerException();
        }
        writeAndFlush(b, 0, b.length);
    }

    /**
     * @param b   待输出数据
     * @param off b的起始位点
     * @param len 从b中输出的数据长度
     * @throws IOException
     * @see WriteBuffer#writeAndFlush(byte[])
     */
    public void writeAndFlush(byte[] b, int off, int len) throws IOException {
        write(b, off, len);
        flush();
    }

    @Override
    public void flush() {
        if (closed) {
            throw new RuntimeException("OutputStream has closed");
        }
        int size = this.count;
        if (size > 0) {
            function.apply(this);
        } else if (writeInBuf != null && writeInBuf.buffer().position() > 0 && lock.tryLock()) {
            try {
                if (writeInBuf != null && writeInBuf.buffer().position() > 0) {
                    final VirtualBuffer buffer = writeInBuf;
                    writeInBuf = null;
                    buffer.buffer().flip();
                    this.put(buffer);
                    size++;
                }
            } finally {
                lock.unlock();
            }
            if (size > 0) {
                function.apply(this);
            }
        }

    }

    @Override
    public void close() throws IOException {
        lock.lock();
        try {
            if (closed) {
                throw new IOException("OutputStream has closed");
            }
            flush();

            closed = true;

            VirtualBuffer byteBuf;
            while ((byteBuf = poll()) != null) {
                byteBuf.clean();
            }
            if (writeInBuf != null) {
                writeInBuf.clean();
            }
        } finally {
            lock.unlock();
        }
    }

    boolean isClosed() {
        return closed;
    }

    boolean hasData() {
        return count > 0 || (writeInBuf != null && writeInBuf.buffer().position() > 0);
    }


    /**
     * 存储缓冲区至队列中以备输出
     *
     * @param e
     */
    private void put(VirtualBuffer e) {
        try {
            while (count == items.length) {
                notFull.await();
            }
            items[putIndex] = e;
            if (++putIndex == items.length) {
                putIndex = 0;
            }
            count++;
            notEmpty.signal();
        } catch (InterruptedException e1) {
            throw new RuntimeException(e1);
        }
    }

    /**
     * 获取并移除当前缓冲队列中头部的VirtualBuffer
     *
     * @return 待输出的VirtualBuffer
     */
    VirtualBuffer poll() {
        lock.lock();
        try {
            if (count == 0) {
                return null;
            }
            VirtualBuffer x = items[takeIndex];
            items[takeIndex] = null;
            if (++takeIndex == items.length) {
                takeIndex = 0;
            }
            count--;
            notFull.signal();
            return x;
        } finally {
            lock.unlock();
        }
    }

}<|MERGE_RESOLUTION|>--- conflicted
+++ resolved
@@ -71,10 +71,7 @@
      * 按照{@link OutputStream#write(int)}规范：要写入的字节是参数 b 的八个低位。 b 的 24 个高位将被忽略。
      * <br/>
      * 而使用该接口时容易传入非byte范围内的数据，接口定义与实际使用出现歧义的可能性较大，故建议废弃该方法，选用{@link WriteBuffer#writeByte(byte)}。
-<<<<<<< HEAD
-=======
-     *
->>>>>>> bb658e4c
+     *
      * @param b
      * @throws IOException
      * @deprecated
