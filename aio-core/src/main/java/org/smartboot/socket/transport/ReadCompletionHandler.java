--- conflicted
+++ resolved
@@ -119,27 +119,6 @@
         if (ringBuffer == null) {
             return;
         }
-<<<<<<< HEAD
-        try {
-            defendThreadBlockFlag = true;
-            int index = -1;
-            ReadEvent readEvent;
-            TcpAioSession aioSession;
-            int size;
-            while ((index = ringBuffer.tryNextReadIndex()) >= 0) {
-                readEvent = ringBuffer.get(index);
-                aioSession = readEvent.getSession();
-                size = readEvent.getReadSize();
-                ringBuffer.publishReadIndex(index);
-                completed0(size, aioSession);
-            }
-            defendThreadBlockFlag = false;
-            synchronized (defendThreadLock) {
-                defendThreadLock.notifyAll();
-            }
-        } finally {
-            readSemaphore.release();
-=======
         defendThreadBlockFlag = true;
         int index = -1;
         ReadEvent readEvent;
@@ -155,7 +134,6 @@
         defendThreadBlockFlag = false;
         synchronized (defendThreadLock) {
             defendThreadLock.notifyAll();
->>>>>>> d0d7acca
         }
     }
 
