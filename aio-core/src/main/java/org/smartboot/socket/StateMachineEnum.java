/*
 * Copyright (c) 2018, org.smartboot. All rights reserved.
 * project name: smart-socket
 * file name: StateMachineEnum.java
 * Date: 2018-03-12
 * Author: sandao
 */

package org.smartboot.socket;

import org.smartboot.socket.transport.AioSession;

import java.nio.ByteBuffer;

/**
 * 列举了当前smart-socket所关注的各类状态枚举。
 *
 * <p>当前枚举的各状态机事件在发生后都会及时触发{@link MessageProcessor#stateEvent(AioSession, StateMachineEnum, Throwable)}方法。因此用户在实现的{@linkplain MessageProcessor}接口中可对自己关心的状态机事件进行处理。</p>
 *
 * @author 三刀
 * @version V1.0.0 2018/5/19
 * @see MessageProcessor
 */
public enum StateMachineEnum {
    /**
     * 连接已建立并构建Session对象
     */
    NEW_SESSION,
    /**
     * 读通道已被关闭。
     * <p>
     * 通常由以下几种情况会触发该状态：
     * <ol>
     * <li>对端主动关闭write通道，致使本通常满足了EOF条件</li>
     * <li>当前AioSession处理完读操作后检测到自身正处于{@link StateMachineEnum#SESSION_CLOSING}状态</li>
     * </ol>
     * </p>
     * <b>未来该状态机可能会废除，并转移至NetMonitor</b>
     */
    INPUT_SHUTDOWN,
    /**
     * 业务处理异常。
     * <p>执行{@link MessageProcessor#process(AioSession, Object)}期间发生用户未捕获的异常。</p>
     */
    PROCESS_EXCEPTION,

    /**
     * 协议解码异常。
     * <p>执行{@link Protocol#decode(ByteBuffer, AioSession)}期间发生未捕获的异常。</p>
     */
    DECODE_EXCEPTION,
    /**
     * 读操作异常。
     *
     * <p>在底层服务执行read操作期间因发生异常情况出发了{@link java.nio.channels.CompletionHandler#failed(Throwable, Object)}。</p>
     * <b>未来该状态机可能会废除，并转移至NetMonitor</b>
     */
    INPUT_EXCEPTION,
    /**
     * 写操作异常。
     * <p>在底层服务执行write操作期间因发生异常情况出发了{@link java.nio.channels.CompletionHandler#failed(Throwable, Object)}。</p>
     * <b>未来该状态机可能会废除，并转移至NetMonitor</b>
     */
    OUTPUT_EXCEPTION,
    /**
     * 会话正在关闭中。
     *
     * <p>执行了{@link AioSession#close(boolean false)}方法，并且当前还存在待输出的数据。</p>
     */
    SESSION_CLOSING,
    /**
     * 会话关闭成功。
     *
     * <p>AioSession关闭成功</p>
     */
    SESSION_CLOSED,
    /**
     * 释放流控
     */
    RELEASE_FLOW_CONTROL,
    /**
     * 流控
     */
<<<<<<< HEAD
    FLOW_CONTROL
=======
    RELEASE_FLOW_LIMIT,

    /**
     * 拒绝接受连接,仅Server端有效
     */
    REJECT_ACCEPT;

>>>>>>> 88b99dd6
}<|MERGE_RESOLUTION|>--- conflicted
+++ resolved
@@ -81,15 +81,11 @@
     /**
      * 流控
      */
-<<<<<<< HEAD
-    FLOW_CONTROL
-=======
-    RELEASE_FLOW_LIMIT,
+    FLOW_CONTROL,
 
     /**
      * 拒绝接受连接,仅Server端有效
      */
     REJECT_ACCEPT;
 
->>>>>>> 88b99dd6
 }